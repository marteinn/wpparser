--- conflicted
+++ resolved
@@ -4,10 +4,6 @@
 import os
 import re
 import sys
-<<<<<<< HEAD
-
-=======
->>>>>>> bcc8b3dd
 from setuptools import find_packages, setup
 
 import wpparser
@@ -16,8 +12,6 @@
     os.system("python setup.py sdist upload")
     sys.exit()
 
-<<<<<<< HEAD
-=======
 
 test_requirements = [
     "pytest>=3",
@@ -33,7 +27,6 @@
         r'^__version__\s*=\s*[\'"]([^\'"]*)[\'"]', fd.read(), re.MULTILINE
     ).group(1)
 
->>>>>>> bcc8b3dd
 # Convert markdown to rst
 try:
     from pypandoc import convert
@@ -53,14 +46,8 @@
     package_data={"": ["LICENSE", ], "wpparser": ["*.txt"]},
     package_dir={"wpparser": "wpparser"},
     include_package_data=True,
-<<<<<<< HEAD
-    install_requires=[
-        "phpserialize>=1.3"
-    ],
-=======
     install_requires=requires,
     tests_require=test_requirements,
->>>>>>> bcc8b3dd
     license="MIT",
     zip_safe=False,
     classifiers=[
@@ -69,17 +56,8 @@
         "Natural Language :: English",
         "License :: OSI Approved :: MIT License",
         "Programming Language :: Python",
-<<<<<<< HEAD
-        "Programming Language :: Python :: 2.7"
-        "Programming Language :: Python :: 3.6",
-        "Programming Language :: Python :: 3.7",
-        "Programming Language :: Python :: 3.8"
-    ),
-    python_requires=">=2.7",
-=======
         "Programming Language :: Python :: 3.6",
         "Programming Language :: Python :: 3.7",
         "Programming Language :: Python :: 3.8",
     ],
->>>>>>> bcc8b3dd
 )